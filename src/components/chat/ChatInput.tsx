--- conflicted
+++ resolved
@@ -182,11 +182,6 @@
             </Text>
           </TouchableOpacity>
 
-<<<<<<< HEAD
-          
-
-=======
->>>>>>> 0ef443b6
           <TouchableOpacity
             style={styles.attachmentOption}
             onPress={() => onAttachmentOption?.('location')}>
